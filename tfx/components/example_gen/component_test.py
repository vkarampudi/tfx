--- conflicted
+++ resolved
@@ -27,11 +27,7 @@
 from tfx.components.example_gen import component
 from tfx.components.example_gen import driver
 from tfx.proto import example_gen_pb2
-<<<<<<< HEAD
 from tfx.proto import range_config_pb2
-from tfx.types import artifact_utils
-=======
->>>>>>> 95add5ef
 from tfx.types import standard_artifacts
 
 
